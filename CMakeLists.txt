
project(GTSAM CXX C)
cmake_minimum_required(VERSION 2.6)

# Set the version number for the library
set (GTSAM_VERSION_MAJOR 2)
set (GTSAM_VERSION_MINOR 2)
set (GTSAM_VERSION_PATCH 0)


###############################################################################
# Gather information, perform checks, set defaults

# Set the default install path to home
#set (CMAKE_INSTALL_PREFIX ${HOME} CACHE PATH "Install prefix for library")

set(CMAKE_MODULE_PATH "${CMAKE_MODULE_PATH}" "${CMAKE_CURRENT_SOURCE_DIR}/cmake")
include(GtsamMakeConfigFile)

# Record the root dir for gtsam - needed during external builds, e.g., ROS
set(GTSAM_SOURCE_ROOT_DIR ${CMAKE_CURRENT_SOURCE_DIR})
message(STATUS "GTSAM_SOURCE_ROOT_DIR: [${GTSAM_SOURCE_ROOT_DIR}]")

# Load build type flags and default to Debug mode
include(GtsamBuildTypes)

# Use macros for creating tests/timing scripts
include(GtsamTesting)
include(GtsamPrinting)

# guard against in-source builds
if(${CMAKE_SOURCE_DIR} STREQUAL ${CMAKE_BINARY_DIR})
  message(FATAL_ERROR "In-source builds not allowed. Please make a new directory (called a build directory) and run CMake from there. You may need to remove CMakeCache.txt. ")
endif()

# See whether gtsam_unstable is available (it will be present only if we're using an SVN checkout)
if(EXISTS "${PROJECT_SOURCE_DIR}/gtsam_unstable" AND IS_DIRECTORY "${PROJECT_SOURCE_DIR}/gtsam_unstable")
    set(GTSAM_UNSTABLE_AVAILABLE 1)
else()
    set(GTSAM_UNSTABLE_AVAILABLE 0)
endif()


###############################################################################
# Set up options

# Configurable Options
option(GTSAM_BUILD_TESTS                 "Enable/Disable building of tests"          ON)
<<<<<<< HEAD
#option(GTSAM_BUILD_TIMING                "Enable/Disable building of timing scripts" ON) # These do not currently work
=======
option(GTSAM_BUILD_TIMING                "Enable/Disable building of timing scripts" ON) # These do not currently work
>>>>>>> 34029b57
option(GTSAM_BUILD_EXAMPLES              "Enable/Disable building of examples"       ON)
if(GTSAM_UNSTABLE_AVAILABLE)
    option(GTSAM_BUILD_UNSTABLE              "Enable/Disable libgtsam_unstable"          ON)
endif()
if(NOT MSVC)
  option(GTSAM_BUILD_SHARED_LIBRARY        "Enable/Disable building of a shared version of gtsam" ON)
  option(GTSAM_BUILD_STATIC_LIBRARY        "Enable/Disable building of a static version of gtsam" ON)
else()
  set(GTSAM_BUILD_STATIC_LIBRARY ON)
endif()
option(GTSAM_USE_QUATERNIONS             "Enable/Disable using an internal Quaternion representation for rotations instead of rotation matrices" OFF)
if(NOT MSVC)
  option(GTSAM_BUILD_CONVENIENCE_LIBRARIES "Enable/Disable use of convenience libraries for faster development rebuilds, but slower install" ON)
endif()


# Options relating to MATLAB wrapper
# TODO: Check for matlab mex binary before handling building of binaries
option(GTSAM_INSTALL_MATLAB_TOOLBOX      "Enable/Disable installation of matlab toolbox"  OFF)
option(GTSAM_BUILD_WRAP                  "Enable/Disable building of matlab wrap utility (necessary for matlab interface)" ON)
option(GTSAM_INSTALL_WRAP                "Enable/Disable installation of wrap utility for wrapping other libraries"    ON)
set(GTSAM_TOOLBOX_INSTALL_PATH "" CACHE PATH "Matlab toolbox destination, blank defaults to CMAKE_INSTALL_PREFIX/borg/toolbox")
set(GTSAM_BUILD_MEX_BINARY_FLAGS "" CACHE STRING "Extra flags for running Matlab MEX compilation")
set(MEX_COMMAND "mex" CACHE FILEPATH "Command to use for executing mex (if on path, 'mex' will work)")

# Check / set dependent variables for MATLAB wrapper
set(GTSAM_WRAP_HEADER_PATH "${PROJECT_SOURCE_DIR}/wrap")
if(GTSAM_INSTALL_MATLAB_TOOLBOX AND NOT GTSAM_BUILD_WRAP)
	message(FATAL_ERROR "GTSAM_INSTALL_MATLAB_TOOLBOX is enabled, please also enable GTSAM_BUILD_WRAP")
endif()
if(GTSAM_INSTALL_WRAP AND NOT GTSAM_BUILD_WRAP)
	message(FATAL_ERROR "GTSAM_INSTALL_WRAP is enabled, please also enable GTSAM_BUILD_WRAP")
endif()
if(NOT GTSAM_TOOLBOX_INSTALL_PATH)
	set(GTSAM_TOOLBOX_INSTALL_PATH "${CMAKE_INSTALL_PREFIX}/borg/toolbox")
endif()

# Flags for choosing default packaging tools
set(CPACK_SOURCE_GENERATOR "TGZ" CACHE STRING "CPack Default Source Generator")
set(CPACK_GENERATOR        "TGZ" CACHE STRING "CPack Default Binary Generator")

# Sanity check building of libraries
if (NOT GTSAM_BUILD_SHARED_LIBRARY AND NOT GTSAM_BUILD_STATIC_LIBRARY)
    message(FATAL_ERROR "Both shared and static version of GTSAM library disabled - need to choose at least one!")
endif()

# Add the Quaternion Build Flag if requested
if (GTSAM_USE_QUATERNIONS)
  set(CMAKE_C_FLAGS            "${CMAKE_C_FLAGS} -DGTSAM_DEFAULT_QUATERNIONS")
  set(CMAKE_CXX_FLAGS          "${CMAKE_CXX_FLAGS} -DGTSAM_DEFAULT_QUATERNIONS")
endif(GTSAM_USE_QUATERNIONS)

# Flags to determine whether tests and examples are build during 'make install'
# Note that these remove the targets from the 'all'
option(GTSAM_DISABLE_TESTS_ON_INSTALL "Disables building tests during install" ON)
option(GTSAM_DISABLE_EXAMPLES_ON_INSTALL "Disables building examples during install" OFF)

# Pull in infrastructure
if (GTSAM_BUILD_TESTS)
    enable_testing()
    include(Dart)
    include(CTest)
endif()

###############################################################################
# Find boost
if(CYGWIN OR MSVC OR WIN32)
  set(Boost_USE_STATIC_LIBS 1) # Use static libs on Windows
endif()

find_package(Boost 1.43 COMPONENTS serialization system filesystem thread date_time regex timer chrono)

# Required components
if(NOT Boost_SERIALIZATION_LIBRARY OR NOT Boost_SYSTEM_LIBRARY OR NOT Boost_FILESYSTEM_LIBRARY OR
    NOT Boost_THREAD_LIBRARY OR NOT Boost_DATE_TIME_LIBRARY OR NOT Boost_REGEX_LIBRARY)
  message(FATAL_ERROR "Missing required Boost components >= v1.43, please install/upgrade Boost or configure your search paths.")
endif()

# Allow for not using the timer libraries on boost < 1.48 (GTSAM timing code falls back to old timer library)
set(GTSAM_BOOST_LIBRARIES ${Boost_SERIALIZATION_LIBRARY} ${Boost_SYSTEM_LIBRARY} ${Boost_FILESYSTEM_LIBRARY})
if(Boost_TIMER_LIBRARY)
  set(GTSAM_BOOST_LIBRARIES ${GTSAM_BOOST_LIBRARIES} ${Boost_TIMER_LIBRARY} ${Boost_CHRONO_LIBRARY})
else()
  message("WARNING:  Boost older than 1.48 was found, GTSAM timing instrumentation will use the older, less accurate, Boost timer library.")
endif()


###############################################################################
# Global compile options

# General build settings
include_directories(
  gtsam/3rdparty/UFconfig 
  gtsam/3rdparty/CCOLAMD/Include
  ${CMAKE_SOURCE_DIR}
  CppUnitLite
  ${Boost_INCLUDE_DIR})
link_directories(${Boost_LIBRARY_DIRS})


###############################################################################
# Add components

# Build CppUnitLite
add_subdirectory(CppUnitLite)

# Build wrap
if (GTSAM_BUILD_WRAP)
    add_subdirectory(wrap)
endif(GTSAM_BUILD_WRAP)

# Build GTSAM library
add_subdirectory(gtsam)

# Build Tests
add_subdirectory(tests)

# Build examples
if (GTSAM_BUILD_EXAMPLES)
    add_subdirectory(examples)
endif(GTSAM_BUILD_EXAMPLES)

# Matlab toolbox
if (GTSAM_INSTALL_MATLAB_TOOLBOX)
	add_subdirectory(matlab)
endif()

# Build gtsam_unstable
if (GTSAM_BUILD_UNSTABLE)
    add_subdirectory(gtsam_unstable)
endif(GTSAM_BUILD_UNSTABLE)

# Install config and export files
GtsamMakeConfigFile(GTSAM)
export(TARGETS ${GTSAM_EXPORTED_TARGETS} FILE GTSAM-exports.cmake)

# Check for doxygen availability - optional dependency
find_package(Doxygen)

# Doxygen documentation - enabling options in subfolder
if (DOXYGEN_FOUND)
    add_subdirectory(doc)
endif()


###############################################################################
# Set up CPack
set(CPACK_PACKAGE_DESCRIPTION_SUMMARY "GTSAM")
set(CPACK_PACKAGE_VENDOR "Frank Dellaert, Georgia Institute of Technology")
set(CPACK_PACKAGE_CONTACT "Frank Dellaert, dellaert@cc.gatech.edu")
set(CPACK_PACKAGE_DESCRIPTION_FILE "${CMAKE_CURRENT_SOURCE_DIR}/README")
set(CPACK_RESOURCE_FILE_LICENSE "${CMAKE_CURRENT_SOURCE_DIR}/LICENSE")
set(CPACK_PACKAGE_VERSION_MAJOR ${GTSAM_VERSION_MAJOR})
set(CPACK_PACKAGE_VERSION_MINOR ${GTSAM_VERSION_MINOR})
set(CPACK_PACKAGE_VERSION_PATCH ${GTSAM_VERSION_PATCH})
set(CPACK_PACKAGE_INSTALL_DIRECTORY "CMake ${CMake_VERSION_MAJOR}.${CMake_VERSION_MINOR}")
#set(CPACK_INSTALLED_DIRECTORIES "doc;.") # Include doc directory
#set(CPACK_INSTALLED_DIRECTORIES ".") # FIXME: throws error
set(CPACK_SOURCE_IGNORE_FILES "/build*;/\\\\.;/makestats.sh$")
set(CPACK_SOURCE_IGNORE_FILES "${CPACK_SOURCE_IGNORE_FILES}" "/gtsam_unstable/")
set(CPACK_SOURCE_IGNORE_FILES "${CPACK_SOURCE_IGNORE_FILES}" "/package_scripts/")
set(CPACK_SOURCE_PACKAGE_FILE_NAME "gtsam-${GTSAM_VERSION_MAJOR}.${GTSAM_VERSION_MINOR}.${GTSAM_VERSION_PATCH}")
#set(CPACK_SOURCE_PACKAGE_FILE_NAME "gtsam-aspn${GTSAM_VERSION_PATCH}") # Used for creating ASPN tarballs

# Deb-package specific cpack
set(CPACK_DEBIAN_PACKAGE_NAME "libgtsam-dev")
set(CPACK_DEBIAN_PACKAGE_DEPENDS "libboost-dev (>= 1.43)") #Example: "libc6 (>= 2.3.1-6), libgcc1 (>= 1:3.4.2-12)")


###############################################################################
# Print configuration variables
message(STATUS "===============================================================")
message(STATUS "================  Configuration Options  ======================")
message(STATUS "Build flags                                               ")
#print_config_flag(${GTSAM_BUILD_TIMING}                "Build Timing scripts           ")
print_config_flag(${GTSAM_BUILD_EXAMPLES}              "Build Examples                 ")
print_config_flag(${GTSAM_BUILD_TESTS}                 "Build Tests                    ")
if (DOXYGEN_FOUND)
    print_config_flag(${GTSAM_BUILD_DOCS}                  "Build Docs                     ")
endif()
if(NOT MSVC)
	print_config_flag(${GTSAM_BUILD_SHARED_LIBRARY}        "Build shared GTSAM Library     ")
	print_config_flag(${GTSAM_BUILD_STATIC_LIBRARY}        "Build static GTSAM Library     ")
	print_config_flag(${GTSAM_BUILD_CONVENIENCE_LIBRARIES} "Build Convenience Libraries    ")
endif()
print_config_flag(${GTSAM_BUILD_TYPE_POSTFIXES}        "Put build-type in library name ")
if(GTSAM_UNSTABLE_AVAILABLE)
    print_config_flag(${GTSAM_BUILD_UNSTABLE}           "Build libgtsam_unstable       ")
endif()
print_config_flag(${GTSAM_DISABLE_TESTS_ON_INSTALL}     "Tests excluded from all/install target ")
print_config_flag(${GTSAM_DISABLE_EXAMPLES_ON_INSTALL}  "Examples excluded from all/install target ")
string(TOUPPER "${CMAKE_BUILD_TYPE}" cmake_build_type_toupper)
message(STATUS                                       "  Build type                 : ${CMAKE_BUILD_TYPE}")
message(STATUS                                       "  C compilation flags        : ${CMAKE_C_FLAGS} ${CMAKE_C_FLAGS_${cmake_build_type_toupper}}")
message(STATUS                                       "  C++ compilation flags      : ${CMAKE_CXX_FLAGS} ${CMAKE_CXX_FLAGS_${cmake_build_type_toupper}}")

message(STATUS "Packaging flags                                               ")
message(STATUS                                       "  CPack Source Generator     : ${CPACK_SOURCE_GENERATOR}")
message(STATUS                                       "  CPack Generator            : ${CPACK_GENERATOR}")

message(STATUS "GTSAM flags                                               ")
print_config_flag(${GTSAM_USE_QUATERNIONS}             "Quaternions as default Rot3")

message(STATUS "MATLAB toolbox flags                                      ")
print_config_flag(${GTSAM_INSTALL_MATLAB_TOOLBOX}      "Install matlab toolbox     ")
print_config_flag(${GTSAM_BUILD_WRAP}                  "Build Wrap                 ")
print_config_flag(${GTSAM_INSTALL_WRAP}                "Install wrap utility       ")
message(STATUS "===============================================================")

# Include CPack *after* all flags
include(CPack)<|MERGE_RESOLUTION|>--- conflicted
+++ resolved
@@ -46,11 +46,7 @@
 
 # Configurable Options
 option(GTSAM_BUILD_TESTS                 "Enable/Disable building of tests"          ON)
-<<<<<<< HEAD
-#option(GTSAM_BUILD_TIMING                "Enable/Disable building of timing scripts" ON) # These do not currently work
-=======
 option(GTSAM_BUILD_TIMING                "Enable/Disable building of timing scripts" ON) # These do not currently work
->>>>>>> 34029b57
 option(GTSAM_BUILD_EXAMPLES              "Enable/Disable building of examples"       ON)
 if(GTSAM_UNSTABLE_AVAILABLE)
     option(GTSAM_BUILD_UNSTABLE              "Enable/Disable libgtsam_unstable"          ON)
