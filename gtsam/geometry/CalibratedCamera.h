/* ----------------------------------------------------------------------------

 * GTSAM Copyright 2010, Georgia Tech Research Corporation, 
 * Atlanta, Georgia 30332-0415
 * All Rights Reserved
 * Authors: Frank Dellaert, et al. (see THANKS for the full author list)

 * See LICENSE for the license information

 * -------------------------------------------------------------------------- */

/**
 * @file CalibratedCamera.h
 * @brief Calibrated camera for which only pose is unknown
 * @date Aug 17, 2009
 * @author Frank Dellaert
 */

#pragma once

#include <gtsam/geometry/Pose3.h>
#include <gtsam/geometry/Point2.h>

namespace gtsam {

class GTSAM_EXPORT CheiralityException: public ThreadsafeException<
    CheiralityException> {
public:
  CheiralityException() :
      ThreadsafeException<CheiralityException>("Cheirality Exception") {
  }
};

/**
 * A Calibrated camera class [R|-R't], calibration K=I.
 * If calibration is known, it is more computationally efficient
 * to calibrate the measurements rather than try to predict in pixels.
 * @addtogroup geometry
 * \nosubgrouping
 */
class GTSAM_EXPORT CalibratedCamera {
private:
  Pose3 pose_; // 6DOF pose

public:

  enum { dimension = 6 };

  /// @name Standard Constructors
  /// @{

  /// default constructor
  CalibratedCamera() {
  }

  /// construct with pose
  explicit CalibratedCamera(const Pose3& pose);

  /// @}
  /// @name Advanced Constructors
  /// @{

  /// construct from vector
  explicit CalibratedCamera(const Vector &v);

  /// @}
  /// @name Testable
  /// @{

  virtual void print(const std::string& s = "") const {
    pose_.print(s);
  }

  /// check equality to another camera
  bool equals(const CalibratedCamera &camera, double tol = 1e-9) const {
    return pose_.equals(camera.pose(), tol);
  }

  /// @}
  /// @name Standard Interface
  /// @{

  /// destructor
  virtual ~CalibratedCamera() {
  }

  /// return pose
  inline const Pose3& pose() const {
    return pose_;
  }

  /**
   * Create a level camera at the given 2D pose and height
   * @param pose2 specifies the location and viewing direction
   * @param height specifies the height of the camera (along the positive Z-axis)
   * (theta 0 = looking in direction of positive X axis)
   */
  static CalibratedCamera Level(const Pose2& pose2, double height);

  /// @}
  /// @name Manifold
  /// @{

  /// move a cameras pose according to d
  CalibratedCamera retract(const Vector& d) const;

  /// Return canonical coordinate
  Vector localCoordinates(const CalibratedCamera& T2) const;

  /// Lie group dimensionality
  inline size_t dim() const {
    return 6;
  }

  /// Lie group dimensionality
  inline static size_t Dim() {
    return 6;
  }

  /* ************************************************************************* */
  // measurement functions and derivatives
  /* ************************************************************************* */

  /// @}
  /// @name Transformations and mesaurement functions
  /// @{
  /**
   * This function receives the camera pose and the landmark location and
   * returns the location the point is supposed to appear in the image
   * @param point a 3D point to be projected
   * @param Dpose the optionally computed Jacobian with respect to pose
   * @param Dpoint the optionally computed Jacobian with respect to the 3D point
   * @return the intrinsic coordinates of the projected point
   */
  Point2 project(const Point3& point,
      OptionalJacobian<2, 6> Dpose = boost::none,
      OptionalJacobian<2, 3> Dpoint = boost::none) const;

  /**
   * projects a 3-dimensional point in camera coordinates into the
   * camera and returns a 2-dimensional point, no calibration applied
   * With optional 2by3 derivative
   */
  static Point2 project_to_camera(const Point3& cameraPoint,
      OptionalJacobian<2, 3> H1 = boost::none);

  /**
   * backproject a 2-dimensional point to a 3-dimension point
   */
  static Point3 backproject_from_camera(const Point2& p, const double scale);

  /**
   * Calculate range to a landmark
   * @param point 3D location of landmark
   * @param H1 optionally computed Jacobian with respect to pose
   * @param H2 optionally computed Jacobian with respect to the 3D point
   * @return range (double)
   */
  double range(const Point3& point, OptionalJacobian<1, 6> H1 = boost::none,
      OptionalJacobian<1, 3> H2 = boost::none) const {
    return pose_.range(point, H1, H2);
  }

  /**
   * Calculate range to another pose
   * @param pose Other SO(3) pose
   * @param H1 optionally computed Jacobian with respect to pose
   * @param H2 optionally computed Jacobian with respect to the 3D point
   * @return range (double)
   */
  double range(const Pose3& pose, OptionalJacobian<1, 6> H1 = boost::none,
      OptionalJacobian<1, 6> H2 = boost::none) const {
    return pose_.range(pose, H1, H2);
  }

  /**
   * Calculate range to another camera
   * @param camera Other camera
   * @param H1 optionally computed Jacobian with respect to pose
   * @param H2 optionally computed Jacobian with respect to the 3D point
   * @return range (double)
   */
  double range(const CalibratedCamera& camera, OptionalJacobian<1, 6> H1 =
      boost::none, OptionalJacobian<1, 6> H2 = boost::none) const {
    return pose_.range(camera.pose_, H1, H2);
  }

private:

  /// @}
  /// @name Advanced Interface
  /// @{

  /** Serialization function */
  friend class boost::serialization::access;
  template<class Archive>
  void serialize(Archive & ar, const unsigned int version) {
    ar & BOOST_SERIALIZATION_NVP(pose_);
  }

  /// @}
};

template<>
<<<<<<< HEAD
struct GTSAM_EXPORT is_group<CalibratedCamera> : public boost::true_type {
};

template<>
struct GTSAM_EXPORT is_manifold<CalibratedCamera> : public boost::true_type {
};

template<>
struct GTSAM_EXPORT dimension<CalibratedCamera> : public boost::integral_constant<
    int, 6> {
};

}
=======
struct traits<CalibratedCamera> : public internal::Manifold<CalibratedCamera> {};
>>>>>>> 6b47b914

}
<|MERGE_RESOLUTION|>--- conflicted
+++ resolved
@@ -202,22 +202,6 @@
 };
 
 template<>
-<<<<<<< HEAD
-struct GTSAM_EXPORT is_group<CalibratedCamera> : public boost::true_type {
-};
-
-template<>
-struct GTSAM_EXPORT is_manifold<CalibratedCamera> : public boost::true_type {
-};
-
-template<>
-struct GTSAM_EXPORT dimension<CalibratedCamera> : public boost::integral_constant<
-    int, 6> {
-};
+struct traits<CalibratedCamera> : public internal::Manifold<CalibratedCamera> {};
 
 }
-=======
-struct traits<CalibratedCamera> : public internal::Manifold<CalibratedCamera> {};
->>>>>>> 6b47b914
-
-}
