--- conflicted
+++ resolved
@@ -742,67 +742,7 @@
     EXPECT(assert_equal(Hexpected2, Hactual2, 1e-8));
   }
 }
-<<<<<<< HEAD
-
-=======
-/*
-TEST(EssentialMatrixFactor4, minimizationWithStrongCal3BundlerPrior2) {
-  // Additional test with camera moving in positive X direction
-
-  NonlinearFactorGraph graph;
-  for (size_t i = 0; i < 5; i++)
-    graph.emplace_shared<EssentialMatrixFactor4<Cal3Bundler>>(1, 2, pA(i),
-                                                              pB(i), model1);
-
-  // Check error at ground truth
-  Values truth;
-  truth.insert(1, trueE);
-  truth.insert(2, trueK);
-  EXPECT_DOUBLES_EQUAL(0, graph.error(truth), 1e-8);
-
-  // Check error at initial estimate
-  Values initial;
-  EssentialMatrix initialE =
-      trueE.retract((Vector(5) << 0.1, -0.1, 0.1, 0.1, -0.1).finished());
-  Cal3Bundler initialK = trueK.retract((Vector(3) << 0.1, 0.1, 0.1).finished());
-  initial.insert(1, initialE);
-  initial.insert(2, initialK);
-
-#if defined(GTSAM_ROT3_EXPMAP) || defined(GTSAM_USE_QUATERNIONS)
-  EXPECT_DOUBLES_EQUAL(643.62, graph.error(initial), 1e-2);
-#else
-  EXPECT_DOUBLES_EQUAL(639.84, graph.error(initial), 1e-2);  // TODO: fix this
-#endif
-
-  // add prior factor on calibration
-  Vector3 priorNoiseModelSigma;
-  priorNoiseModelSigma << 1, 1, 1;
-  graph.emplace_shared<PriorFactor<Cal3Bundler>>(
-      2, trueK, noiseModel::Diagonal::Sigmas(priorNoiseModelSigma));
-
-  // Optimize
-  LevenbergMarquardtOptimizer optimizer(graph, initial);
-  Values result = optimizer.optimize();
-
-  // Check result
-  EssentialMatrix actualE = result.at<EssentialMatrix>(1);
-  Cal3Bundler actualK = result.at<Cal3Bundler>(2);
-  EXPECT(assert_equal(trueE, actualE, 1e-1));  // TODO: tighten tolerance
-  EXPECT(assert_equal(trueK, actualK, 1e-1));  // TODO: tighten tolerance
-
-  // Check error at result
-  EXPECT_DOUBLES_EQUAL(0, graph.error(result), 1e-4);
-
-  // Check errors individually
-  for (size_t i = 0; i < 5; i++)
-    EXPECT_DOUBLES_EQUAL(
-        0,
-        actualE.error(EssentialMatrix::Homogeneous(actualK.calibrate(pA(i))),
-                      EssentialMatrix::Homogeneous(actualK.calibrate(pB(i)))),
-        1e-6);
-}
-*/
->>>>>>> c4582941
+
 }  // namespace example2
 
 /* ************************************************************************* */
