/* ----------------------------------------------------------------------------

 * GTSAM Copyright 2010, Georgia Tech Research Corporation,
 * Atlanta, Georgia 30332-0415
 * All Rights Reserved
 * Authors: Frank Dellaert, et al. (see THANKS for the full author list)

 * See LICENSE for the license information

 * -------------------------------------------------------------------------- */

/**
 * @file GeneralSFMFactor.h
 *
 * @brief a general SFM factor with an unknown calibration
 *
 * @date Dec 15, 2010
 * @author Kai Ni
 */

#pragma once

#include <gtsam/geometry/Point2.h>
#include <gtsam/nonlinear/NonlinearFactor.h>


namespace gtsam {

	/**
	 * Non-linear factor for a constraint derived from a 2D measurement. The calibration is unknown here compared to GenericProjectionFactor
	 */
	template <class CAMERA, class LANDMARK>
	class GeneralSFMFactor:
	public NoiseModelFactor2<CAMERA, LANDMARK> {
	protected:
		Point2 measured_;			///< the 2D measurement

	public:

		typedef CAMERA Cam;					            					///< typedef for camera type
		typedef GeneralSFMFactor<CAMERA, LANDMARK> This;	///< typedef for this object
		typedef NoiseModelFactor2<CAMERA, LANDMARK> Base;	///< typedef for the base class
		typedef Point2 Measurement;												///< typedef for the measurement

		// shorthand for a smart pointer to a factor
		typedef boost::shared_ptr<This> shared_ptr;

		/**
		 * Constructor
		 * @param z is the 2 dimensional location of point in image (the measurement)
		 * @param model is the standard deviation of the measurements
		 * @param i is basically the frame number
		 * @param j is the index of the landmark
		 */
		GeneralSFMFactor(const Point2& measured, const SharedNoiseModel& model, Key cameraKey, Key landmarkKey) :
		  Base(model, cameraKey, landmarkKey), measured_(measured) {}

		GeneralSFMFactor():measured_(0.0,0.0) {} 							///< default constructor
		GeneralSFMFactor(const Point2 & p):measured_(p) {}			///< constructor that takes a Point2
		GeneralSFMFactor(double x, double y):measured_(x,y) {} ///< constructor that takes doubles x,y to make a Point2

		virtual ~GeneralSFMFactor() {} ///< destructor

		/**
		 * print
		 * @param s optional string naming the factor
		 */
		void print(const std::string& s = "SFMFactor", const KeyFormatter& keyFormatter = DefaultKeyFormatter) const {
			Base::print(s, keyFormatter);
			measured_.print(s + ".z");
		}

		/**
		 * equals
		 */
		bool equals(const NonlinearFactor &p, double tol = 1e-9) const	{
		  const This* e = dynamic_cast<const This*>(&p);
			return e && Base::equals(p, tol) && this->measured_.equals(e->measured_, tol) ;
		}

		/** h(x)-z */
<<<<<<< HEAD
		Vector evaluateError(const Cam& camera,	const Point3& point,
				boost::optional<Matrix&> H1=boost::none, boost::optional<Matrix&> H2=boost::none) const {

			try {
				Point2 reprojError(camera.project2(point,H1,H2) - z_);
	      return reprojError.vector();
			}
			catch( CheiralityException& e) {
			  if (H1) *H1 = zeros(2, camera.dim());
			  if (H2) *H2 = zeros(2, point.dim());
//			  cout << e.what() << ": Landmark "<< this->key2_.index()
//			  								 << " behind Camera " << this->key1_.index() << endl;
			  return zero(2);
			}
=======
		Vector evaluateError(
				const Cam& camera,
				const Point3& point,
				boost::optional<Matrix&> H1=boost::none,
				boost::optional<Matrix&> H2=boost::none) const {

			Vector error = measured_.localCoordinates(camera.project2(point,H1,H2));
//			gtsam::print(error, "error");
			return error;
>>>>>>> 9121df78
		}

		/** return the measured */
		inline const Point2 measured() const {
			return measured_;
		}

	private:
		/** Serialization function */
		friend class boost::serialization::access;
		template<class Archive>
		void serialize(Archive & ar, const unsigned int version) {
			ar & BOOST_SERIALIZATION_NVP(measured_);
		}
	};

} //namespace<|MERGE_RESOLUTION|>--- conflicted
+++ resolved
@@ -37,10 +37,10 @@
 
 	public:
 
-		typedef CAMERA Cam;					            					///< typedef for camera type
+		typedef CAMERA Cam;					            	///< typedef for camera type
 		typedef GeneralSFMFactor<CAMERA, LANDMARK> This;	///< typedef for this object
 		typedef NoiseModelFactor2<CAMERA, LANDMARK> Base;	///< typedef for the base class
-		typedef Point2 Measurement;												///< typedef for the measurement
+		typedef Point2 Measurement;							///< typedef for the measurement
 
 		// shorthand for a smart pointer to a factor
 		typedef boost::shared_ptr<This> shared_ptr;
@@ -79,7 +79,6 @@
 		}
 
 		/** h(x)-z */
-<<<<<<< HEAD
 		Vector evaluateError(const Cam& camera,	const Point3& point,
 				boost::optional<Matrix&> H1=boost::none, boost::optional<Matrix&> H2=boost::none) const {
 
@@ -94,17 +93,6 @@
 //			  								 << " behind Camera " << this->key1_.index() << endl;
 			  return zero(2);
 			}
-=======
-		Vector evaluateError(
-				const Cam& camera,
-				const Point3& point,
-				boost::optional<Matrix&> H1=boost::none,
-				boost::optional<Matrix&> H2=boost::none) const {
-
-			Vector error = measured_.localCoordinates(camera.project2(point,H1,H2));
-//			gtsam::print(error, "error");
-			return error;
->>>>>>> 9121df78
 		}
 
 		/** return the measured */
