--- conflicted
+++ resolved
@@ -1,18 +1,6 @@
 # We split the library in to separate subfolders, each containing
 # tests, timing, and an optional convenience library.
 # The following variable is the master list of subdirs to add
-<<<<<<< HEAD
-set (gtsam_subdirs 
-    base 
-    geometry 
-    inference 
-	symbolic 
-    discrete 
-    linear 
-    nonlinear
-    sam
-    sfm 
-=======
 set (gtsam_subdirs
     base
     geometry
@@ -21,7 +9,8 @@
     discrete
     linear
     nonlinear
->>>>>>> 05d7117b
+    sam
+    sfm
     slam
     smart
 	navigation
