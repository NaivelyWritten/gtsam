--- conflicted
+++ resolved
@@ -21,13 +21,7 @@
 
 #include <gtsam/nonlinear/CallRecord.h>
 #include <gtsam/nonlinear/Values.h>
-<<<<<<< HEAD
-#include <gtsam/base/Testable.h>
-#include <gtsam/base/Manifold.h>
-#include <gtsam/base/OptionalJacobian.h>
-=======
 #include <gtsam/base/Lie.h>
->>>>>>> 6b47b914
 
 #include <boost/foreach.hpp>
 #include <boost/tuple/tuple.hpp>
@@ -313,12 +307,12 @@
   }
 };
 
-<<<<<<< HEAD
-//-----------------------------------------------------------------------------
-/// Leaf Expression
-template<class T, class Chart = DefaultChart<T> >
-class LeafExpression: public ExpressionNode<T> {
-  typedef ChartValue<T, Chart> value_type; // perhaps this can be something else like a std::pair<T,Chart> ??
+
+//-----------------------------------------------------------------------------
+/// Leaf Expression, if no chart is given, assume default chart and value_type is just the plain value
+template<typename T>
+class LeafExpression : public ExpressionNode<T> {
+  typedef T value_type;
 
   /// The key into values
   Key key_;
@@ -329,7 +323,7 @@
   }
   // todo: do we need a virtual destructor here too?
 
-  friend class Expression<value_type> ;
+  friend class Expression<T> ;
 
 public:
 
@@ -342,55 +336,6 @@
 
   /// Return dimensions for each argument
   virtual void dims(std::map<Key, int>& map) const {
-    // get dimension from the chart; only works for fixed dimension charts
-    map[key_] = traits::dimension<Chart>::value;
-  }
-
-  /// Return value
-  virtual const value_type& value(const Values& values) const {
-    return dynamic_cast<const value_type&>(values.at(key_));
-  }
-
-  /// Construct an execution trace for reverse AD
-  virtual const value_type& traceExecution(const Values& values,
-      ExecutionTrace<value_type>& trace,
-      ExecutionTraceStorage* traceStorage) const {
-    trace.setLeaf(key_);
-    return dynamic_cast<const value_type&>(values.at(key_));
-  }
-
-};
-=======
->>>>>>> 6b47b914
-
-//-----------------------------------------------------------------------------
-/// Leaf Expression, if no chart is given, assume default chart and value_type is just the plain value
-template<typename T>
-class LeafExpression : public ExpressionNode<T> {
-  typedef T value_type;
-
-  /// The key into values
-  Key key_;
-
-  /// Constructor with a single key
-  LeafExpression(Key key) :
-      key_(key) {
-  }
-  // todo: do we need a virtual destructor here too?
-
-  friend class Expression<T> ;
-
-public:
-
-  /// Return keys that play in this expression
-  virtual std::set<Key> keys() const {
-    std::set<Key> keys;
-    keys.insert(key_);
-    return keys;
-  }
-
-  /// Return dimensions for each argument
-  virtual void dims(std::map<Key, int>& map) const {
     map[key_] = traits<T>::dimension;
   }
 
@@ -474,13 +419,8 @@
 /// meta-function to generate JacobianTA optional reference
 template<class T, class A>
 struct MakeOptionalJacobian {
-<<<<<<< HEAD
-  typedef OptionalJacobian<traits::dimension<T>::value,
-      traits::dimension<A>::value> type;
-=======
   typedef OptionalJacobian<traits<T>::dimension,
       traits<A>::dimension> type;
->>>>>>> 6b47b914
 };
 
 /**
@@ -584,12 +524,8 @@
     /// Given df/dT, multiply in dT/dA and continue reverse AD process
     // Cols is always known at compile time
     template<typename SomeMatrix>
-<<<<<<< HEAD
-    void reverseAD4(const SomeMatrix & dFdT, JacobianMap& jacobians) const {
-=======
     void reverseAD4(const SomeMatrix & dFdT,
         JacobianMap& jacobians) const {
->>>>>>> 6b47b914
       Base::Record::reverseAD4(dFdT, jacobians);
       This::trace.reverseAD1(dFdT * This::dTdA, jacobians);
     }
@@ -699,12 +635,7 @@
 
 public:
 
-<<<<<<< HEAD
   typedef boost::function<T(const A1&, OJ1)> Function;
-=======
-  typedef boost::function<
-      T(const A1&, typename MakeOptionalJacobian<T, A1>::type)> Function;
->>>>>>> 6b47b914
   typedef typename FunctionalNode<T, boost::mpl::vector<A1> >::type Base;
   typedef typename Base::Record Record;
 
@@ -752,13 +683,7 @@
 
 public:
 
-<<<<<<< HEAD
   typedef boost::function<T(const A1&, const A2&, OJ1, OJ2)> Function;
-=======
-  typedef boost::function<
-      T(const A1&, const A2&, typename MakeOptionalJacobian<T, A1>::type,
-          typename MakeOptionalJacobian<T, A2>::type)> Function;
->>>>>>> 6b47b914
   typedef typename FunctionalNode<T, boost::mpl::vector<A1, A2> >::type Base;
   typedef typename Base::Record Record;
 
@@ -815,15 +740,7 @@
 
 public:
 
-<<<<<<< HEAD
   typedef boost::function<T(const A1&, const A2&, const A3&, OJ1, OJ2, OJ3)> Function;
-=======
-  typedef boost::function<
-      T(const A1&, const A2&, const A3&,
-          typename MakeOptionalJacobian<T, A1>::type,
-          typename MakeOptionalJacobian<T, A2>::type,
-          typename MakeOptionalJacobian<T, A3>::type)> Function;
->>>>>>> 6b47b914
   typedef typename FunctionalNode<T, boost::mpl::vector<A1, A2, A3> >::type Base;
   typedef typename Base::Record Record;
 
